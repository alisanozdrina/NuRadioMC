--- conflicted
+++ resolved
@@ -296,11 +296,7 @@
         """
 
         pathz = self.get_path(iS)[:, 2]
-<<<<<<< HEAD
         if len(self.get_reflection_angle(iS)) != 0:
-=======
-        if len(np.fromstring(self._candidates[iS].get().getReflectionAngles()[1:-1],sep=',')) != 0:
->>>>>>> 726271ab
             solution_type = 3
 
         elif(pathz[-1] < max(pathz)):
