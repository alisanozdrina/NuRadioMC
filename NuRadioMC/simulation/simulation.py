--- conflicted
+++ resolved
@@ -446,14 +446,22 @@
             # the propability of arriving at our simulation volume. All subsequent showers have the same weight. So
             # we calculate it just once and save it to all subshowers.
             t1 = time.time()
-<<<<<<< HEAD
+
             self._primary_index = event_indices[0]
             # set the shower index to the index of the primary particle to read in the neutrino properties from there
             self._particle_index = self._primary_index
             self._read_input_particle_properties() # this sets the self.input_particle for self._particle_index
             # calculate the weight for the primary particle
             self.primary = self.input_particle
-            self.primary[simp.weight] = get_weight(self.primary[simp.zenith],
+            if(self._cfg['weights']['weight_mode'] == "existing"):
+                if("weights" in self._fin):
+                    self._mout['weights'] = self._fin["weights"]
+                else:
+                    logger.error("config file specifies to use weights from the input hdf5 file but the input file does not contain this information.")
+            elif(self._cfg['weights']['weight_mode'] is None):
+                self.primary[simp.weight] = np.ones(self._n_showers)
+            else:
+                self.primary[simp.weight] = get_weight(self.primary[simp.zenith],
                                                    self.primary[simp.energy],
                                                    self.primary[simp.flavor],
                                                    mode=self._cfg['weights']['weight_mode'],
@@ -462,26 +470,6 @@
                                                    phi_nu=self.primary[simp.azimuth])
             # all entries for the event for this primary get the calculated primary's weight
             self._mout['weights'][event_indices] = self.primary[simp.weight]
-=======
-            iE_mother = event_indices[0]
-            x_int_mother = np.array([self._fin['xx'][iE_mother], self._fin['yy'][iE_mother], self._fin['zz'][iE_mother]])
-            if(self._cfg['weights']['weight_mode'] == "existing"):
-                if("weights" in self._fin):
-                    self._mout['weights'] = self._fin["weights"]
-                else:
-                    logger.error("config file specifies to use weights from the input hdf5 file but the input file does not contain this information.")
-                    raise AttributeError("config file specifies to use weights from the input hdf5 file but the input file does not contain this information.")
-            elif(self._cfg['weights']['weight_mode'] is None):
-                self._mout['weights'] = np.ones(self._n_showers)
-            else:
-                self._mout['weights'][event_indices] = get_weight(self._fin['zeniths'][iE_mother],
-                                                         self._fin['energies'][iE_mother],
-                                                         self._fin['flavors'][iE_mother],
-                                                         mode=self._cfg['weights']['weight_mode'],
-                                                         cross_section_type=self._cfg['weights']['cross_section_type'],
-                                                         vertex_position=x_int_mother,
-                                                         phi_nu=self._fin['azimuths'][iE_mother])
->>>>>>> fe484939
 
             weightTime += time.time() - t1
             # skip all events where neutrino weights is zero, i.e., do not
@@ -1298,9 +1286,7 @@
         """ read in the properties of the shower with index _shower_index from input """
         self._n_interaction = self._fin['n_interaction'][self._shower_index]
         self._event_group_id = self._fin['event_group_ids'][self._shower_index]
-<<<<<<< HEAD
-
-=======
+
         if 'flavor' in self._fin:
             self._flavor = self._fin['flavors'][self._shower_index]
         else:
@@ -1309,7 +1295,6 @@
         self._x = self._fin['xx'][self._shower_index]
         self._y = self._fin['yy'][self._shower_index]
         self._z = self._fin['zz'][self._shower_index]
->>>>>>> fe484939
         self._shower_type = self._fin['shower_type'][self._shower_index]
         self._shower_energy = self._fin['shower_energies'][self._shower_index]
         self._shower_vertex = np.array([self._fin['xx'][self._shower_index],
