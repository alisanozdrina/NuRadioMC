from __future__ import absolute_import, division, print_function
import numpy as np
from NuRadioReco.utilities import units
from NuRadioMC.utilities import cross_sections
import logging
logger = logging.getLogger("utilities.earth_attenuation")

AMU = 1.66e-27 * units.kg
<<<<<<< HEAD


def get_weight(theta_nu, pnu, flavors, mode='simple', cross_section_type='ctw',
               vertex_position=None):
=======
R_EARTH = 6.378140e6 * units.m
densities = np.array([14000.0, 3400.0, 2900.0]) * units.kg / units.m ** 3  # inner layer, middle layer, outer layer
radii = np.array([3.46e6 * units.m, R_EARTH - 4.0e4 * units.m, R_EARTH])  # average radii of boundaries between earth layers


def get_weight(theta_nu, pnu, flavors, mode='simple', cross_section_type='ghandi'):
>>>>>>> 79a2ca9f
    """
    calculates neutrino weight due to Earth absorption for different models

    Parameters
    ----------
    theta_nu: float or array of floats
        the zenith angle of the neutrino direction (where it came from, i.e., opposite to the direction of propagation)
    pnu: float or array of floats
        the momentum of the neutrino
    mode: string
        * 'simple': assuming interaction happens at the surface and approximating the Earth with constant density
        * 'core_mantle_crust_simple': assuming interaction happens at the surface and approximating the Earth with 3 layers of constant density
        * 'core_mantle_crust': approximating the Earth with 3 layers of constant density, path through Earth to interaction vertex is considered
        * 'PREM': density of Earth is parameterized as a fuction of radius, path through Earth to interaction vertex is considered
    cross_section_type: string
        'ghandi', 'ctw' or 'csms' (see description in `cross_sections.py`)
    vertex_position: 3-dim array or None (default)
        the position of the neutrino interaction
    """
    if(mode == 'simple'):
        return get_simple_weight(theta_nu, pnu, cross_section_type=cross_section_type)
<<<<<<< HEAD
    elif (mode == "core_mantle_crust_simple"):
        return get_core_mantle_crust_weight(theta_nu, pnu, flavors, cross_section_type=cross_section_type)
    elif (mode == "core_mantle_crust"):
        earth = CoreMantleCrustModel()
        slant_depth = earth.slant_depth(theta_nu, -vertex_position[2])
        # by requesting the interaction length for a density of 1, we get it in units of length**2/weight
        L_int = cross_sections.get_interaction_length(pnu, density=1., flavor=flavors, inttype='total',
                                                      cross_section_type=cross_section_type)
        return np.exp(-slant_depth / L_int)
    elif (mode == "PREM"):
        earth = PREM()
        slant_depth = earth.slant_depth(theta_nu, -vertex_position[2])
        # by requesting the interaction length for a density of 1, we get it in units of length**2/weight
        L_int = cross_sections.get_interaction_length(pnu, density=1., flavor=flavors, inttype='total',
                                                      cross_section_type=cross_section_type)
        return np.exp(-slant_depth / L_int)
=======
    elif (mode == "core_mantle_crust"):
        return get_core_mantle_crust_weight(theta_nu, pnu, flavors, cross_section_type=cross_section_type)
>>>>>>> 79a2ca9f
    elif (mode == "None"):
        return 1.
    else:
        logger.error('mode {} not supported'.format(mode))
        raise NotImplementedError


<<<<<<< HEAD
def get_simple_weight(theta_nu, pnu, cross_section_type='ctw'):
=======
def get_simple_weight(theta_nu, pnu, cross_section_type='ghandi'):
>>>>>>> 79a2ca9f
    """
    calculates neutrino weight due to Earth absorption, i.e. probability of the
    neutrino to reach the detector

    simple parametrization using only momentum and zenith angle information
    of the neutrino, adapted from ShelfMC

    Parameters
    ----------
    theta_nu: float or array of floats
        the zenith angle of the neutrino direction (where it came from, i.e., opposite to the direction of propagation)
    pnu: float or array of floats
        the momentum of the neutrino
    """
    R_earth = 6357390 * units.m
    DensityCRUST = 2900 * units.kg / units.m ** 3
    if(theta_nu <= 0.5 * np.pi):  # coming from above
        return np.ones_like(theta_nu)
    else:  # coming from below
        sigma = cross_sections.get_nu_cross_section(pnu, flavors=0, cross_section_type=cross_section_type)
        d = -2 * R_earth * np.cos(theta_nu)
        return np.exp(-d * sigma * DensityCRUST / AMU)


def get_core_mantle_crust_weight(theta_nu, pnu, flavors, cross_section_type='ctw'):
    """
    calculates neutrino weight due to Earth absorption with a three layers earth model, i.e. probability of the
    neutrino to reach the detector

    simple parametrization using momentum, zenith angle, flavor and current type information
    of the neutrino

    parameters from ARAsim (2018)

    Parameters
    ----------
    theta_nu: float or array of floats
        the zenith angle of the neutrino direction (where it came from, i.e., opposite to the direction of propagation)
    pnu: float or array of floats
        the momentum of the neutrino
    flavors: float or array of floats
        the flavor of the neutrino
    """
<<<<<<< HEAD
    R_EARTH = 6.378140e6 * units.m
    densities = np.array([14000.0, 3400.0, 2900.0]) * units.kg / units.m ** 3  # inner layer, middle layer, outer layer
    radii = np.array([3.46e6 * units.m, R_EARTH - 4.0e4 * units.m, R_EARTH])  # average radii of boundaries between earth layers
=======
>>>>>>> 79a2ca9f
    sigma = cross_sections.get_nu_cross_section(pnu, flavors, cross_section_type=cross_section_type)
    if(theta_nu <= 0.5 * np.pi):  # coming from above
        return np.ones_like(theta_nu)
    elif (theta_nu <= np.pi - np.arcsin(radii[1] / radii[2])):  # only go through the outer layer
        d_outer = -2 * R_EARTH * np.cos(theta_nu)
        weight = np.exp(-d_outer * sigma * densities[2] / AMU)
    elif (theta_nu <= np.pi - np.arcsin(radii[0] / radii[2])):  # only go through the outer and middle layer
        d_middle = 2 * np.sqrt(radii[1] * radii[1] - radii[2] * radii[2] * np.sin(np.pi - theta_nu) * np.sin(np.pi - theta_nu))
        d_outer = -2 * R_EARTH * np.cos(theta_nu) - d_middle
        weight = np.exp(-d_outer * sigma * densities[2] / AMU - d_middle * sigma * densities[1] / AMU)
    else:  # go through all three layers
        d_inner = 2 * np.sqrt(radii[0] * radii[0] - radii[2] * radii[2] * np.sin(np.pi - theta_nu) * np.sin(np.pi - theta_nu))
        d_middle = 2 * np.sqrt(radii[1] * radii[1] - radii[2] * radii[2] * np.sin(np.pi - theta_nu) * np.sin(np.pi - theta_nu)) - d_inner
        d_outer = -2 * R_EARTH * np.cos(theta_nu) - d_middle - d_inner
        weight = np.exp(-d_outer * sigma * densities[2] / AMU - d_middle * sigma * densities[1] / AMU - d_inner * sigma * densities[0] / AMU)
    return weight


# PREM class from pyrex: https://github.com/bhokansonfasig/pyrex/blob/d84a3270efa19fb4a21590510f7c3458845c9600/pyrex/earth_model.py
class PREM:
    """
    Class describing the Earth's density.

    Uses densities from the Preliminary reference Earth Model (PREM).

    Attributes
    ----------
    earth_radius : float
        Mean radius of the Earth (m).
    radii : tuple
        Boundary radii at which the functional form of the density of the
        Earth changes. The density function in `densities` at index `i`
        corresponds to the radius range from radius at index `i-1` to radius
        at index `i`.
    densities : tuple
        Functions which calculate the density of the Earth in a
        specific radius range as described by `radii`. The parameter of each
        function is the fractional radius, e.g. radius divided by
        `earth_radius`. Scalar values denote constant density over the range of
        radii.

    Notes
    -----
    The density calculation is based on the Preliminary reference Earth Model
    [1]_.

    References
    ----------
    .. [1] A. Dziewonski & D. Anderson, "Preliminary reference Earth model."
        Physics of the Earth and Planetary Interiors **25**, 297–356 (1981). :doi:`10.1016/0031-9201(81)90046-7`

    """
    earth_radius = 6.3710e6 * units.m

    radii = (1.2215e6 * units.m, 3.4800e6 * units.m, 5.7010e6 * units.m, 5.7710e6 * units.m, 5.9710e6 * units.m,
             6.1510e6 * units.m, 6.3466e6 * units.m, 6.3560e6 * units.m, 6.3680e6 * units.m, earth_radius)

    # `x` is fraction of earth radius
    densities = (
        lambda x: (13.0885 * units.g / units.cm ** 3 - 8.8381 * units.g / units.cm ** 3 * x ** 2),
        lambda x: 12.5815 * units.g / units.cm ** 3 - 1.2638 * units.g / units.cm ** 3 * x - 3.6426 * units.g / units.cm ** 3 * x ** 2 - 5.5281 * units.g / units.cm ** 3 * x ** 3,
        lambda x: 7.9565 * units.g / units.cm ** 3 - 6.4761 * units.g / units.cm ** 3 * x + 5.5283 * units.g / units.cm ** 3 * x ** 2 - 3.0807 * units.g / units.cm ** 3 * x ** 3,
        lambda x: 5.3197 * units.g / units.cm ** 3 - 1.4836 * units.g / units.cm ** 3 * x,
        lambda x: 11.2494 * units.g / units.cm ** 3 - 8.0298 * units.g / units.cm ** 3 * x,
        lambda x: 7.1089 * units.g / units.cm ** 3 - 3.8045 * units.g / units.cm ** 3 * x,
        lambda x: 2.691 * units.g / units.cm ** 3 + 0.6924 * units.g / units.cm ** 3 * x,
        2.9 * units.g / units.cm ** 3,
        2.6 * units.g / units.cm ** 3,
        1.02 * units.g / units.cm ** 3
    )

    def density(self, r):
        """
        Calculates the Earth's density at a given radius.

        Supports passing an array of radii or a single radius.

        Parameters
        ----------
        r : array_like
            Radius (m) at which to calculate density.

        Returns
        -------
        array_like
            Density (g/cm^3) of the Earth at the given radii.

        """
        r = np.array(r)
        radius_bounds = np.concatenate(([0], self.radii))
        conditions = list((lower <= r) & (r < upper) for lower, upper in
                          zip(radius_bounds[:-1], radius_bounds[1:]))
        return np.piecewise(r / self.earth_radius, conditions, self.densities)

    def slant_depth(self, angle, depth, step=500 * units.m):
        """
        Calculates the column density of a chord cutting through Earth.

        Integrates the Earth's density along the chord, resulting in a column
        density (or material thickness) with units of mass per area.

        Parameters
        ----------
        angle : float
            Zenith angle of the chord's direction.
        depth : float
            (Positive-valued) depth of the chord endpoint.
        step : float, optional
            Step size for the integration.

        Returns
        -------
        float
            Column density along the chord starting from `depth` and
            passing through the Earth at `angle`.

        See Also
        --------
        PREM.density : Calculates the Earth's density at a given radius.

        """
        angle = 180 * units.deg - angle  # convert zenith angle to nadir
        # Starting point (x0, z0)
        x0 = 0
        z0 = self.earth_radius - depth
        # Find exit point (x1, z1)
        if angle == 0:
            x1 = 0
            z1 = -self.earth_radius
        else:
            m = -np.cos(angle) / np.sin(angle)
            a = z0 - m * x0
            b = 1 + m ** 2
            if angle < 0:
                x1 = -m * a / b - np.sqrt(m ** 2 * a ** 2 / b ** 2
                                      -(a ** 2 - self.earth_radius ** 2) / b)
            else:
                x1 = -m * a / b + np.sqrt(m ** 2 * a ** 2 / b ** 2
                                      -(a ** 2 - self.earth_radius ** 2) / b)
            z1 = z0 + m * (x1 - x0)

        # Parameterize line integral with t from 0 to 1, with steps just under the
        # given step size (in meters)
        l = np.sqrt((x1 - x0) ** 2 + (z1 - z0) ** 2)
        ts = np.linspace(0, 1, int(l / step) + 2)
        xs = x0 + (x1 - x0) * ts
        zs = z0 + (z1 - z0) * ts
        rs = np.sqrt(xs ** 2 + zs ** 2)
        rhos = self.density(rs)
        x_int = np.trapz(rhos * (x1 - x0), ts)
        z_int = np.trapz(rhos * (z1 - z0), ts)
        return np.sqrt(x_int ** 2 + z_int ** 2)


class CoreMantleCrustModel(PREM):
    """
    Class describing the Earth's density.

    Uses densities from the Core-Mantle-Crust model. Parameters from ARASim

    Attributes
    ----------
    earth_radius : float
        Mean radius of the Earth (m).
    radii : tuple
        Boundary radii (m) at which the functional form of the density of the
        Earth changes. The density function in `densities` at index `i`
        corresponds to the radius range from radius at index `i-1` to radius
        at index `i`.
    densities : tuple
        Functions which calculate the density of the Earth (g/cm^3) in a
        specific radius range as described by `radii`. The parameter of each
        function is the fractional radius, e.g. radius divided by
        `earth_radius`. Scalar values denote constant density over the range of
        radii.

    """
    earth_radius = 6.378140e6 * units.m

    radii = (np.sqrt(1.2e13) * units.m, earth_radius - 4e4 * units.m, earth_radius)

    densities = (14 * units.g / units.cm ** 3, 3.4 * units.g / units.cm ** 3, 2.9 * units.g / units.cm ** 3)
<|MERGE_RESOLUTION|>--- conflicted
+++ resolved
@@ -6,19 +6,9 @@
 logger = logging.getLogger("utilities.earth_attenuation")
 
 AMU = 1.66e-27 * units.kg
-<<<<<<< HEAD
-
 
 def get_weight(theta_nu, pnu, flavors, mode='simple', cross_section_type='ctw',
                vertex_position=None):
-=======
-R_EARTH = 6.378140e6 * units.m
-densities = np.array([14000.0, 3400.0, 2900.0]) * units.kg / units.m ** 3  # inner layer, middle layer, outer layer
-radii = np.array([3.46e6 * units.m, R_EARTH - 4.0e4 * units.m, R_EARTH])  # average radii of boundaries between earth layers
-
-
-def get_weight(theta_nu, pnu, flavors, mode='simple', cross_section_type='ghandi'):
->>>>>>> 79a2ca9f
     """
     calculates neutrino weight due to Earth absorption for different models
 
@@ -40,7 +30,6 @@
     """
     if(mode == 'simple'):
         return get_simple_weight(theta_nu, pnu, cross_section_type=cross_section_type)
-<<<<<<< HEAD
     elif (mode == "core_mantle_crust_simple"):
         return get_core_mantle_crust_weight(theta_nu, pnu, flavors, cross_section_type=cross_section_type)
     elif (mode == "core_mantle_crust"):
@@ -57,10 +46,6 @@
         L_int = cross_sections.get_interaction_length(pnu, density=1., flavor=flavors, inttype='total',
                                                       cross_section_type=cross_section_type)
         return np.exp(-slant_depth / L_int)
-=======
-    elif (mode == "core_mantle_crust"):
-        return get_core_mantle_crust_weight(theta_nu, pnu, flavors, cross_section_type=cross_section_type)
->>>>>>> 79a2ca9f
     elif (mode == "None"):
         return 1.
     else:
@@ -68,11 +53,7 @@
         raise NotImplementedError
 
 
-<<<<<<< HEAD
 def get_simple_weight(theta_nu, pnu, cross_section_type='ctw'):
-=======
-def get_simple_weight(theta_nu, pnu, cross_section_type='ghandi'):
->>>>>>> 79a2ca9f
     """
     calculates neutrino weight due to Earth absorption, i.e. probability of the
     neutrino to reach the detector
@@ -116,12 +97,9 @@
     flavors: float or array of floats
         the flavor of the neutrino
     """
-<<<<<<< HEAD
     R_EARTH = 6.378140e6 * units.m
     densities = np.array([14000.0, 3400.0, 2900.0]) * units.kg / units.m ** 3  # inner layer, middle layer, outer layer
     radii = np.array([3.46e6 * units.m, R_EARTH - 4.0e4 * units.m, R_EARTH])  # average radii of boundaries between earth layers
-=======
->>>>>>> 79a2ca9f
     sigma = cross_sections.get_nu_cross_section(pnu, flavors, cross_section_type=cross_section_type)
     if(theta_nu <= 0.5 * np.pi):  # coming from above
         return np.ones_like(theta_nu)
