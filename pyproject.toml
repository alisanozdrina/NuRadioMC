[build-system]
requires = ["poetry-core>=1.0.0"]
build-backend = "poetry.core.masonry.api"

[tool.poetry]
name = "NuRadioMC"
version = "2.2.0-dev"
authors = ["Christian Glaser et al."]
homepage = "https://github.com/nu-radio/NuRadioMC"
documentation = "https://nu-radio.github.io/NuRadioMC/main.html"
license = "GPL-3.0-or-later"
packages = [
    {include = "NuRadioMC"},
    {include = "NuRadioReco"}
]
readme = "README.md"
include = ["changelog.txt"]
description = "A Monte Carlo simulation package for radio neutrino detectors and reconstruction framework for radio detectors of high-energy neutrinos and cosmic-rays."
# classifiers = ["License :: OSI Approved :: GNU General Public License v3 or later (GPLv3+)"]

[tool.poetry.dependencies]
numpy = "*"
scipy = "*"
tinydb = ">=4.1.1"
tinydb-serialization = ">=2.1"
aenum = "*"
astropy = "*"
radiotools = ">=0.2"
cython = "*"
dash = ">=2.0"
future = "*"
h5py = "*"
peakutils = "*"
pymongo = "*"
pyyaml = "*"
awkward = "*"
python = "^3.6"
matplotlib = "*"
requests = "*"
toml = ">=0.10.2"
uproot = "4.1.1"
importlib-metadata = {version = ">=4.8.1", python = "<3.8"}
numba = "*"

[tool.poetry.dev-dependencies]
Sphinx = "*"
sphinx-rtd-theme = "*"
numpydoc = "1.1.0"
<<<<<<< HEAD
proposal = ">=7.0.0"
=======
proposal = "6.1.8"
>>>>>>> 2b5b1a79
pygdsm = {git = "https://github.com/telegraphic/pygdsm"}
nifty5 = {git = "https://gitlab.mpcdf.mpg.de/ift/nifty.git", branch="NIFTy_5"}
pypocketfft = {git = "https://gitlab.mpcdf.mpg.de/mtr/pypocketfft"}

[tool.poetry.extras]
documentation = ["Sphinx", "sphinx-rtd-theme", "numpydoc"]
proposal = ["proposal"]
galacticnoise = ['pygdsm']
ift_reco = ['nifty5', 'pypocketfft']<|MERGE_RESOLUTION|>--- conflicted
+++ resolved
@@ -46,11 +46,7 @@
 Sphinx = "*"
 sphinx-rtd-theme = "*"
 numpydoc = "1.1.0"
-<<<<<<< HEAD
-proposal = ">=7.0.0"
-=======
-proposal = "6.1.8"
->>>>>>> 2b5b1a79
+proposal = "7.4.2"
 pygdsm = {git = "https://github.com/telegraphic/pygdsm"}
 nifty5 = {git = "https://gitlab.mpcdf.mpg.de/ift/nifty.git", branch="NIFTy_5"}
 pypocketfft = {git = "https://gitlab.mpcdf.mpg.de/mtr/pypocketfft"}
