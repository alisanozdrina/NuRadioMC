from enum import Enum


class stationParameters(Enum):
    nu_zenith = 1  # the zenith angle of the incoming neutrino direction
    nu_azimuth = 2  # the azimuth angle of the incoming neutrino direction
    nu_energy = 3  # the energy of the neutrino
    nu_flavor = 4  # the flavor of the neutrino
    ccnc = 5  # neutral current of charged current interaction
    nu_vertex = 6  # the neutrino vertex position
    inelasticity = 7  # inelasiticy ot neutrino interaction
    triggered = 8  # flag if station was triggered or not
    cr_energy = 9  # the cosmic-ray energy
    cr_zenith = 10  # zenith angle of the cosmic-ray incoming direction
    cr_azimuth = 11  # azimuth angle of the cosmic-ray incoming direction
    channels_max_amplitude = 12  # the maximum amplitude of all channels (considered in the trigger module)
    zenith = 13  # the zenith angle of the incoming signal direction (WARNING: this parameter is not well defined as the incoming signal direction might be different for different channels)
    azimuth = 14  # the azimuth angle of the incoming signal direction (WARNING: this parameter is not well defined as the incoming signal direction might be different for different channels)
    zenith_cr_templatefit = 15
    zenith_nu_templatefit = 16
    cr_xcorrelations = 19 # dict of result of crosscorrelations with cr templates
    nu_xcorrelations = 20 #  dict of result of crosscorrelations with nu templates
    station_time = 21
    cr_energy_em = 24  # the electromagnetic shower energy (the cosmic ray energy that ends up in electrons, positrons and gammas)
    nu_inttype = 25  # interaction type, e.g., cc, nc, tau_em, tau_had
<<<<<<< HEAD
    chi2_efield_time_direction_fit = 26  # the chi2 of the direction fitter that used the maximum pulse times of the efields
    ndf_efield_time_direction_fit = 27  # the number of degrees of freedom of the direction fitter that used the maximum pulse times of the efields    
=======
>>>>>>> 6da8c21c

class channelParameters(Enum):
    zenith = 1  # zenith angle of the incoming signal direction
    azimuth = 2  # azimuth angle of the incoming signal direction
    maximum_amplitude = 4  # the maximum ampliude of the magnitude of the trace
    SNR = 5  # an dictionary of various signal-to-noise ratio definitions
    maximum_amplitude_envelope = 6  # the maximum ampliude of the hilbert envelope of the trace
    P2P_amplitude = 7  # the peak to peak amplitude
    cr_xcorrelations = 8 # dict of result of crosscorrelations with cr templates
    nu_xcorrelations = 9 #  dict of result of crosscorrelations with nu templates
<<<<<<< HEAD
    signal_time = 10  # the time of the maximum amplitude of the envelope
    
=======

>>>>>>> 6da8c21c
class electricFieldParameters(Enum):
    ray_path_type = 1  # the type of the ray tracing solution ('direct', 'refracted' or 'reflected')
    polarization_angle = 2 # electric field polarization in onsky-coordinates. 0 corresponds to polarization in e_theta, 90deg is polarization in e_phi
    polarization_angle_expectation = 3 # expected polarization based on shower geometry. Defined analogous to polarization_angle
    signal_energy_fluence = 4 # Energy/area in the radio signal
    cr_spectrum_slope = 5 # Slope of the radio signal's spectrum as reconstructed by the voltageToAnalyticEfieldConverter
    zenith = 7  # zenith angle of the signal. Note that refraction at the air/ice boundary is not taken into account
    azimuth = 8  # azimuth angle of the signal. Note that refraction at the air/ice boundary is not taken into account
    signal_time = 9
    nu_vertex_distance = 10 # the distance along the ray path from the vertex to the channel
    nu_viewing_angle = 11 # the angle between shower axis and launch vector
    max_amp_antenna = 12  # the maximum amplitude of the signal after convolution with the antenna response pattern, dict with channelid as key
    max_amp_antenna_envelope = 13  # the maximum amplitude of the signal envelope after convolution with the antenna response pattern, dict with channelid as key
<<<<<<< HEAD
    reflection_coefficient_theta = 14  # for reflected rays: the complex Fresnel reflection coefficient of the eTheta component
    reflection_coefficient_phi = 15  # for reflected rays: the complex Fresnel reflection coefficient of the ePhi component
    
=======

>>>>>>> 6da8c21c
class ARIANNAParameters(Enum):  # this class stores parameters specific to the ARIANNA data taking
    seq_start_time = 1  # the start time of a sequence
    seq_stop_time = 2  # the stop time of a sequence
    seq_num = 3  # the sequence number of the current event
    comm_period = 4  # length of data taking window
    comm_duration = 5  # maximum diration of communication window
    trigger_thresholds = 6  # trigger thresholds converted to voltage
    l1_supression_value = 7 # This provieds the L1 supression value for given event<|MERGE_RESOLUTION|>--- conflicted
+++ resolved
@@ -23,11 +23,8 @@
     station_time = 21
     cr_energy_em = 24  # the electromagnetic shower energy (the cosmic ray energy that ends up in electrons, positrons and gammas)
     nu_inttype = 25  # interaction type, e.g., cc, nc, tau_em, tau_had
-<<<<<<< HEAD
     chi2_efield_time_direction_fit = 26  # the chi2 of the direction fitter that used the maximum pulse times of the efields
     ndf_efield_time_direction_fit = 27  # the number of degrees of freedom of the direction fitter that used the maximum pulse times of the efields    
-=======
->>>>>>> 6da8c21c
 
 class channelParameters(Enum):
     zenith = 1  # zenith angle of the incoming signal direction
@@ -38,12 +35,8 @@
     P2P_amplitude = 7  # the peak to peak amplitude
     cr_xcorrelations = 8 # dict of result of crosscorrelations with cr templates
     nu_xcorrelations = 9 #  dict of result of crosscorrelations with nu templates
-<<<<<<< HEAD
     signal_time = 10  # the time of the maximum amplitude of the envelope
     
-=======
-
->>>>>>> 6da8c21c
 class electricFieldParameters(Enum):
     ray_path_type = 1  # the type of the ray tracing solution ('direct', 'refracted' or 'reflected')
     polarization_angle = 2 # electric field polarization in onsky-coordinates. 0 corresponds to polarization in e_theta, 90deg is polarization in e_phi
@@ -57,13 +50,9 @@
     nu_viewing_angle = 11 # the angle between shower axis and launch vector
     max_amp_antenna = 12  # the maximum amplitude of the signal after convolution with the antenna response pattern, dict with channelid as key
     max_amp_antenna_envelope = 13  # the maximum amplitude of the signal envelope after convolution with the antenna response pattern, dict with channelid as key
-<<<<<<< HEAD
     reflection_coefficient_theta = 14  # for reflected rays: the complex Fresnel reflection coefficient of the eTheta component
     reflection_coefficient_phi = 15  # for reflected rays: the complex Fresnel reflection coefficient of the ePhi component
     
-=======
-
->>>>>>> 6da8c21c
 class ARIANNAParameters(Enum):  # this class stores parameters specific to the ARIANNA data taking
     seq_start_time = 1  # the start time of a sequence
     seq_stop_time = 2  # the stop time of a sequence
