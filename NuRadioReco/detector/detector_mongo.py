from pymongo import MongoClient
import os
import pymongo
import datetime
# pprint library is used to make the output look more pretty
from pprint import pprint
import logging
import urllib.parse
import numpy as np
from NuRadioReco.utilities import units

logging.basicConfig()
logger = logging.getLogger("database")
logger.setLevel(logging.DEBUG)

# connect to MongoDB, change the << MONGODB URL >> to reflect your own connection string
client = MongoClient("mongodb+srv://detector_write:detector_write@cluster0-fc0my.mongodb.net/test?retryWrites=true&w=majority")
# client = MongoClient("localhost")

# use db connection from environment, pw and user need to be percent escaped
# MONGODB_URL = os.environ.get('MONGODB_URL')
# if MONGODB_URL is None:
#     logging.warning('MONGODB_URL not set, defaulting to "localhost"')
#     MONGODB_URL = 'localhost'
# client = MongoClient(MONGODB_URL)
# mongo_password = urllib.parse.quote_plus(os.environ.get('mongo_password'))
# mongo_user = urllib.parse.quote_plus(os.environ.get('mongo_user'))
# mongo_server = os.environ.get('mongo_server')
# if mongo_server is None:
#     logging.warning('variable "mongo_server" not set')
# if None in [mongo_user, mongo_server]:
#     logging.warning('"mongo_user" or "mongo_password" not set')
# start client
# client = MongoClient("mongodb://{}:{}@{}".format(mongo_user, mongo_password, mongo_server), tls=True)
db = client.RNOG_test


def get_surface_board_names():
    """
    returns the unique names of all surface boards

    Returns list of strings
    """
    return db.surface_boards.distinct("name")

# def insert_amp_board_channel_S12(board_name, Sparameter, channel_id, ff, mag, phase):
#     """
#     inserts a new S12 measurement of one channel of an amp board
#     If the board dosn't exist yet, it will be created.
#     """
#     db.amp_boards.update_one({'name': board_name},
#                               {"$push" :{'channels': {
#                                   'id': channel_id,
#                                   'last_updated': datetime.datetime.utcnow(),
#                                   'S_parameter': Sparameter,
#                                   'frequencies': list(ff),
#                                   'mag': list(mag),
#                                   'phase': list(phase)
#                                   }}},
#                              upsert=True)


def surface_board_channel_set_not_working(board_name, channel_id):
    """
    inserts a new S parameter measurement of one channel of an amp board
    If the board dosn't exist yet, it will be created.

    Parameters
    ---------
    board_name: string
        the unique identifier of the board
    channel_id: int
        the channel id
    S_data: array of floats
        1st collumn: frequencies
        2nd/3rd collumn: S11 mag/phase
        4th/5th collumn: S12 mag/phase
        6th/7th collumn: S21 mag/phase
        8th/9th collumn: S22 mag/phase

    """
    db.surface_boards.update_one({'name': board_name},
                                  {"$push":{'channels': {
                                      'id': channel_id,
                                      'last_updated': datetime.datetime.utcnow(),
                                      'function_test': False,
                                      }}},
                                 upsert=True)


def surface_board_channel_add_Sparameters(board_name, channel_id, temp, S_data):
    """
    inserts a new S parameter measurement of one channel of an amp board
    If the board dosn't exist yet, it will be created.

    Parameters
    ---------
    board_name: string
        the unique identifier of the board
    channel_id: int
        the channel id
    S_data: array of floats
        1st collumn: frequencies
        2nd/3rd collumn: S11 mag/phase
        4th/5th collumn: S12 mag/phase
        6th/7th collumn: S21 mag/phase
        8th/9th collumn: S22 mag/phase

    """
    S_names = ["S11", "S12", "S21", "S22"]
    for i in range(4):
        db.surface_boards.update_one({'name': board_name},
                                {"$push": {'channels': {
                                      'surface_channel_id': channel_id,
                                      'last_updated': datetime.datetime.utcnow(),
                                      'function_test': True,
                                      'measurement_temp': temp,
                                      'S_parameter': S_names[i],
                                      'frequencies': list(S_data[0]),
                                      'mag': list(S_data[2 * i + 1]),
                                      'phase': list(S_data[2 * i + 2])
                                      }}},
                                 upsert=True)

# DRAB


def DRAB_set_not_working(board_name):
    """
    inserts a new S parameter measurement of one channel of an amp board
    If the board dosn't exist yet, it will be created.

    Parameters
    ---------
    board_name: string
        the unique identifier of the board
    """
    db.DRAB.insert_one({'name': board_name,
                          'last_updated': datetime.datetime.utcnow(),
                          'function_test': False,
                              })


def DRAB_add_Sparameters(board_name, channel_id, iglu_id, temp, S_data):
    """
    inserts a new S parameter measurement of one channel of an amp board
    If the board dosn't exist yet, it will be created.

    Parameters
    ---------
    board_name: string
        the unique identifier of the board
    S_data: array of floats
        1st collumn: frequencies
        2nd/3rd collumn: S11 mag/phase
        4th/5th collumn: S12 mag/phase
        6th/7th collumn: S21 mag/phase
        8th/9th collumn: S22 mag/phase

    """
    S_names = ["S11", "S12", "S21", "S22"]
    for i in range(4):
        db.DRAB.update_one({'name': board_name},
                                {"$push": {'channels': {
                                      'drab_channel_id': channel_id,
                                      'last_updated': datetime.datetime.utcnow(),
                                      'function_test': True,
                                      'IGLU_id': iglu_id,
                                      'measurement_temp': temp,
                                      'S_parameter': S_names[i],
                                      'frequencies': list(S_data[0]),
                                      'mag': list(S_data[2 * i + 1]),
                                      'phase': list(S_data[2 * i + 2])
                                      }}},
                                 upsert=True)

# VPol


def VPol_set_not_working(VPol_name):
    """
    inserts that the VPol is broken.
    If the antenna dosn't exist yet, it will be created.

    Parameters
    ---------
    VPol_name: string
        the unique identifier of the board
    """
    db.VPol.insert_one({'name': VPol_name,
                          'last_updated': datetime.datetime.utcnow(),
                          'function_test': False,
                              })


def VPol_add_Sparameters(VPol_name, S_data):
    """
    inserts a new S11 measurement of a VPol.
    If the Antenna dosn't exist yet, it will be created.

    Parameters
    ---------
    board_name: string
        the unique identifier of the antenna
    S_data: array of floats
        1st collumn: frequencies
        2ndcollumn: S11 mag (VSWR)


    """

    db.VPol.insert_one({'name': VPol_name,
                                'last_updated': datetime.datetime.utcnow(),
                                 'function_test': True,
                                 'S_parameter': 'S11',
                                 'frequencies': list(S_data[0]),
                                 'mag': list(S_data[1]),
                              })

# Cables


def Cable_set_not_working(cable_name):
    """
    inserts that the cable is broken.
    If the cable dosn't exist yet, it will be created.

    Parameters
    ---------
    cable_name: string
        the unique identifier of the board
    """
    db.CABLE.insert_one({'name': cable_name,
                          'last_updated': datetime.datetime.utcnow(),
                          'function_test': False,
                              })


def CABLE_add_Sparameters(cable_name, Sm_data, Sp_data):
    """
    inserts a new S21 measurement of a cable.
    If the cable dosn't exist yet, it will be created.

    Parameters
    ---------
    cable_name: string
        the unique identifier of the antenna
    S_data: array of floats
        1st collumn: frequencies
        2nd collumn: S21 mag (dB)
        3nd collumn: S21 phase (deg)


    """

    db.CABLE.insert_one({'name': cable_name,
                                'last_updated': datetime.datetime.utcnow(),
                                 'function_test': True,
                                 'S_parameter': 'S21',
                                 'frequencies': list(Sm_data[0]),
                                 'mag': list(Sm_data[1]),
                                 'phase': list(Sp_data[1]),
                              })


def surfCable_set_not_working(cable_name):
    """
    inserts that the cable is broken.
    If the cable dosn't exist yet, it will be created.

    Parameters
    ---------
    cable_name: string
        the unique identifier of the board
    """
    db.surfCABLE.insert_one({'name': cable_name,
                          'last_updated': datetime.datetime.utcnow(),
                          'function_test': False,
                              })


def surfCABLE_add_Sparameters(cable_name, Sm_data, Sp_data):
    """
    inserts a new S21 measurement of a SURFACE (11m) cable.
    If the cable dosn't exist yet, it will be created.

    Parameters
    ---------
    cable_name: string
        the unique identifier of the antenna
    S_data: array of floats
        1st collumn: frequencies
        2nd collumn: S21 mag (dB)
        3nd collumn: S21 phase (deg)


    """

    db.surfCABLE.insert_one({'name': cable_name,
                                'last_updated': datetime.datetime.utcnow(),
                                 'function_test': True,
                                 'S_parameter': 'S21',
                                 'frequencies': list(Sm_data[0]),
                                 'mag': list(Sm_data[1]),
                                 'phase': list(Sp_data[1]),
                              })


#### add IGLU board
def IGLU_board_channel_set_not_working(board_name):
    """
    inserts a new S parameter measurement of one channel of an amp board
    If the board dosn't exist yet, it will be created.

    Parameters
    ---------
    board_name: string
        the unique identifier of the board

    """
    db.IGLU.update_one({'name': board_name},
                          {"$push":{'channels': {
                              'iglu_channel_id': channel_id,
                              'last_updated': datetime.datetime.utcnow(),
                              'function_test': False,
                              }}},
                         upsert=True)


def IGLU_board_channel_add_Sparameters_with_DRAB(board_name, drab_id, temp, S_data):
    """
    inserts a new S parameter measurement of one channel of an IGLU board
    If the board dosn't exist yet, it will be created.

    Parameters
    ---------
    board_name: string
        the unique identifier of the board
    drab_id: string
        the unique name of the DRAB unit
    temp: int
        the temperature at which the measurement was taken
    S_data: array of floats
        1st collumn: frequencies
        2nd/3rd collumn: S11 mag/phase
        4th/5th collumn: S12 mag/phase
        6th/7th collumn: S21 mag/phase
        8th/9th collumn: S22 mag/phase

    """
    S_names = ["S11", "S12", "S21", "S22"]
    for i in range(4):
        db.IGLU.update_one({'name': board_name},
                                  {"$push":{'channels': {
                                      'iglu_channel_id': channel_id,
                                      'last_updated': datetime.datetime.utcnow(),
                                      'function_test': True,
                                      'DRAB-id': drab_id,
                                      'measurement_temp': temp,
                                      'S_parameter_DRAB': S_names[i],
                                      'frequencies': list(S_data[0]),
                                      'mag': list(S_data[2 * i + 1]),
                                      'phase': list(S_data[2 * i + 2])
                                      }}},
                                 upsert=True)


def IGLU_board_channel_add_Sparameters_without_DRAB(board_name, temp, S_data):
    """
    inserts a new S parameter measurement of one channel of an IGLU board
    If the board dosn't exist yet, it will be created.

    Parameters
    ---------
    board_name: string
        the unique identifier of the board
    temp: int
        the temperature at which the measurement was taken
    S_data: array of floats
        1st collumn: frequencies
        2nd/3rd collumn: S11 mag/phase
        4th/5th collumn: S12 mag/phase
        6th/7th collumn: S21 mag/phase
        8th/9th collumn: S22 mag/phase

    """
    S_names = ["S11", "S12", "S21", "S22"]
    for i in range(4):
        db.IGLU.update_one({'name': board_name},
                                  {"$push":{'channels': {
                                      'iglu_channel_id': channel_id,
                                      'last_updated': datetime.datetime.utcnow(),
                                      'function_test': True,
                                      'measurement_temp': temp,
                                      'S_parameter_wo_DRAB': S_names[i],
                                      'frequencies': list(S_data[0]),
                                      'mag': list(S_data[2 * i + 1]),
                                      'phase': list(S_data[2 * i + 2])
                                      }}},
                                 upsert=True)


def add_channel_to_station(station_id,
                           channel_id,
                           signal_chain,
                           ant_name,
                           ant_ori_theta,
                           ant_ori_phi,
                           ant_rot_theta,
                           ant_rot_phi,
                           ant_position,
                           channel_type,
                           commission_time,
                           decommission_time=datetime.datetime(2080, 1, 1)):
    db.station.update_one({'station_id': station_id},
                           {"$push": {'channels': [{
                               'channel_id': channel_id,
                               'ant_name': ant_name,
                               'ant_position': list(ant_position),
                               'ant_ori_theta': ant_ori_theta,
                               'ant_ori_phi': ant_ori_phi,
                               'ant_rot_theta': ant_rot_theta,
                               'ant_rot_phi': ant_rot_phi,
<<<<<<< HEAD
                               'signal_ch':"a"
                               }]
                           })
    pass


#TODO add functions from detector class
def get_channel(station_id, channel_id):
    """
    returns a dictionary of all channel parameters

    Parameters
    ---------
    station_id: int
        the station id
    channel_id: int
        the channel id

    Return
    -------------
    dict of channel parameters
    """
    return None


def get_absolute_position(station_id):
    """
    get the absolute position of a specific station

    Parameters
    ---------
    station_id: int
        the station id

    Returns
    ----------------
    3-dim array of absolute station position in easting, northing and depth wrt. to snow level at
    time of measurement
    """
    easting, northing, altitude = 0, 0, 0
    unit_xy = units.m
    return np.array([easting, northing, altitude])


def get_relative_position(station_id, channel_id):
    """
    get the relative position of a specific channels/antennas with respect to the station center

    Parameters
    ---------
    station_id: int
        the station id
    channel_id: int
        the channel id

    Returns
    ---------------
    3-dim array of relative station position
    """
    return np.array([None, None, None])


def get_number_of_channels(station_id):
    """
    Get the number of channels per station

    Parameters
    ---------
    station_id: int
        the station id

    Returns int
    """
    res = []
    return len(res)

def get_channel_ids(station_id):
    """
    get the channel ids of a station

    Parameters
    ---------
    station_id: int
        the station id

    Returns list of ints
    """
    channel_ids = []
    return sorted(channel_ids)


def get_cable_delay(station_id, channel_id):
    """
    returns the cable delay of a channel

    Parameters
    ---------
    station_id: int
        the station id
    channel_id: int
        the channel id

    Returns float (delay time)
    """
    return None

def get_cable_type_and_length(station_id, channel_id):
    """
    returns the cable type (e.g. LMR240) and its length

    Parameters
    ---------
    station_id: int
        the station id
    channel_id: int
        the channel id

    Returns tuple (string, float)
    """
    return None, None

def get_antenna_type(station_id, channel_id):
    """
    returns the antenna type

    Parameters
    ---------
    station_id: int
        the station id
    channel_id: int
        the channel id

    Returns string
    """
    return None

def get_antenna_deployment_time(station_id, channel_id):
    """
    returns the time of antenna deployment

    Parameters
    ---------
    station_id: int
        the station id
    channel_id: int
        the channel id

    Returns datetime
    """
    return None

def get_antenna_orientation(station_id, channel_id):
    """
    returns the orientation of a specific antenna

    Parameters
    ---------
    station_id: int
        the station id
    channel_id: int
        the channel id

    Returns
    ---------------
    tuple of floats
        * orientation theta: orientation of the antenna, as a zenith angle (0deg is the zenith, 180deg is straight down); for LPDA: outward along boresight; for dipoles: upward along axis of azimuth  al symmetry
        * orientation phi: orientation of the antenna, as an azimuth angle (counting from East counterclockwise); for LPDA: outward along boresight; for dipoles: upward along axis of azimuthal symme  try
        * rotation theta: rotation of the antenna, is perpendicular to 'orientation', for LPDAs: vector perpendicular to the plane containing the the tines
        * rotation phi: rotation of the antenna, is perpendicular to 'orientation', for LPDAs: vector perpendicular to the plane containing the the tines
    """
    return None, None, None, None

def get_antenna(station_id, channel_id):
    """ 
    returns the antenna that belongs to a channel

    Parameters
    Parameters
    ---------
    station_id: int
        the station id
    channel_id: int
        the channel id

    Returns
    ---------------    
    antenna from db
    """

    return None

def get_amplifier_type(station_id, channel_id):
    """
    returns the type of the amplifier

    Parameters
    ---------
    station_id: int
        the station id
    channel_id: int
        the channel id

    Returns string
    """
    return None

def get_amplifier_measurement(station_id, channel_id):
    """
    returns a unique reference to the amplifier measurement

    Parameters
    ---------
    station_id: int
        the station id
    channel_id: int
        the channel id

    Returns string
    """
    return None

def get_amplifier_response(station_id, channel_id, frequencies):
    """
    Returns the amplifier response for the amplifier of a given channel

    Parameters:
    ---------------
    station_id: int
        The ID of the station
    channel_id: int
        The ID of the channel
    frequencies: array of floats
        The frequency array for which the amplifier response shall be returned
    """
    amp_gain = np.zeros_like(frequencies)
    amp_phase = np.zeros_like(frequencies)
    return amp_gain * amp_phase

#TODO: needed?
def get_antenna_model(station_id, channel_id, zenith=None):
    """
    determines the correct antenna model from antenna type, position and orientation of antenna

    so far only infinite firn and infinite air cases are differentiated

    Parameters
    ---------
    station_id: int
        the station id
    channel_id: int
        the channel id
    zenith: float or None (default)
        the zenith angle of the incoming signal direction

    Returns string
    """

    #antenna_type = get_antenna_type(station_id, channel_id)
    #antenna_relative_position = get_relative_position(station_id, channel_id)
    return None

#TODO: needed?
def get_noise_temperature(station_id, channel_id):
    """
    returns the noise temperature of the channel

    Parameters
    ----------
    station_id: int
        station id
    channel_id: int
        the channel id

    """
    return None


def get_signal_chain(station_id, channel_id):
    """
    returns a dictionary of all signal chain items

    Parameters
    ---------
    station_id: int
        the station id
    channel_id: int
        the channel id

    Return
    -------------
    dict of signal chain items
    """
    return None
=======
                               'type': channel_type,
                               'commission_time': commission_time,
                               'decommission_time': decommission_time,
                               'signal_ch': signal_chain
                               }]}
                           }, upsert=True)
>>>>>>> 219e6585
<|MERGE_RESOLUTION|>--- conflicted
+++ resolved
@@ -421,11 +421,12 @@
                                'ant_ori_phi': ant_ori_phi,
                                'ant_rot_theta': ant_rot_theta,
                                'ant_rot_phi': ant_rot_phi,
-<<<<<<< HEAD
-                               'signal_ch':"a"
-                               }]
-                           })
-    pass
+                               'type': channel_type,
+                               'commission_time': commission_time,
+                               'decommission_time': decommission_time,
+                               'signal_ch': signal_chain
+                               }]}
+                           }, upsert=True)
 
 
 #TODO add functions from detector class
@@ -714,12 +715,4 @@
     -------------
     dict of signal chain items
     """
-    return None
-=======
-                               'type': channel_type,
-                               'commission_time': commission_time,
-                               'decommission_time': decommission_time,
-                               'signal_ch': signal_chain
-                               }]}
-                           }, upsert=True)
->>>>>>> 219e6585
+    return None