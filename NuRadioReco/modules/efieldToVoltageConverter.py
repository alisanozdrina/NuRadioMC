--- conflicted
+++ resolved
@@ -2,6 +2,7 @@
 import time
 import logging
 import fractions
+import copy
 from scipy import signal
 from decimal import Decimal
 import NuRadioReco.framework.channel
@@ -125,14 +126,7 @@
                 if(not np.isnan(t0)):  # trace start time is None if no ray tracing solution was found and channel contains only zeros
                     times_min.append(t0)
                     times_max.append(t0 + electric_field.get_number_of_samples() / electric_field.get_sampling_rate())
-<<<<<<< HEAD
-                    self.logger.debug(f"channel {iCh} shower {electric_field.get_shower_id()}, ray {electric_field.get_ray_tracing_solution_id()} trace start time {electric_field.get_trace_start_time()}, cab_delty {cab_delay}, tracelength {electric_field.get_number_of_samples() / electric_field.get_sampling_rate()}")
-        if original_binning is None:
-            return
-        time_resolution = min(self.__time_resolution, original_binning)
-=======
                     self.logger.debug("trace start time {}, cab_delty {}, tracelength {}".format(electric_field.get_trace_start_time(), cab_delay, electric_field.get_number_of_samples() / electric_field.get_sampling_rate()))
->>>>>>> 169bba4e
         times_min = np.array(times_min)
         times_max = np.array(times_max)
         if times_min.min() < 0:
@@ -179,21 +173,11 @@
                             index_of_refraction = ice.get_refractive_index(antenna_position[2], site)
                         else:  # signal is coming from above, so we take IOR of air
                             index_of_refraction = ice.get_refractive_index(1, site)
-<<<<<<< HEAD
-                        travel_time_shift = geo_utl.get_time_delay_from_direction(
-                            sim_station.get_parameter(stnp.zenith),
-                            sim_station.get_parameter(stnp.azimuth),
-                            antenna_position,
-                            index_of_refraction
-                        )
-                        start_bin = int(round((electric_field.get_trace_start_time() + cab_delay - times_min.min() + travel_time_shift) / time_resolution))
-=======
                         travel_time_shift = geo_utl.get_time_delay_from_direction(sim_station.get_parameter(stnp.zenith),
                             sim_station.get_parameter(stnp.azimuth), antenna_position, index_of_refraction)
                         start_time = electric_field.get_trace_start_time() + cab_delay - times_min.min() + travel_time_shift
                         start_bin = int(round(start_time / time_resolution))
                         time_remainder = start_time - start_bin * time_resolution
->>>>>>> 169bba4e
                     else:
                         start_time = electric_field.get_trace_start_time() + cab_delay - times_min.min()
                         start_bin = int(round(start_time / time_resolution))
