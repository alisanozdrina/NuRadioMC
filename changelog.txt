--- conflicted
+++ resolved
@@ -6,16 +6,14 @@
 version 1.0.1 - ????/??/??
 
 new features:
-<<<<<<< HEAD
+-Added new module called "beamFormingDirectionFitter" that fits direction through an interferometry method (dubbed beamForming)
+-Added the internal clock parameter (time since last trigger with ms precision) to ARIANNA paremeters (key number 8)
+-Changed import "detector_sql" to "from NuRadioReco.detector import detector_sql" and .GetSec() to datetime.datetime.fromtimestamp(self.config_tree.TrigStartClock.GetCurrTime()) in the detector.py and readARIANNAdataCalin.py files respectively in order to make it python3 compatible.
+-Updated documentation and made it deployable on github
 
 Detector description can be stored in .nur files
 
 bugfixes:
-=======
--Added new module called "beamFormingDirectionFitter" that fits direction through an interferometry method (dubbed beamForming)
--Added the internal clock parameter (time since last trigger with ms precision) to ARIANNA paremeters (key number 8)
--Changed import "detector_sql" to "from NuRadioReco.detector import detector_sql" and .GetSec() to datetime.datetime.fromtimestamp(self.config_tree.TrigStartClock.GetCurrTime()) in the detector.py and readARIANNAdataCalin.py files respectively in order to make it python3 compatible.
--Updated documentation and made it deployable on github
->>>>>>> a0a08cf1
+-Fixes increase in filesize caused by switch to python3
 
 version 1.0.0 - 2019/08/30 - first python 3 release