--- conflicted
+++ resolved
@@ -7,11 +7,8 @@
 - Veff utility can now handle extended bins
 - New tutorial and example for the webinar
 - trace start time for the electric field models adjusted such that global time of pulse position corresponds to propagation time
-<<<<<<< HEAD
+- Simplified treatment of reference angles and polarization for the ARZ module
 - Proposal 6.1.1 supported
-=======
-- Simplified treatment of reference angles and polarization for the ARZ module
->>>>>>> 9e695492
 
 bugfixes:
 
