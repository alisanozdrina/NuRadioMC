#dist: xenial
language: python
python:
  - '3.6'

install:
    pip install -r NuRadioReco/test/requirements.txt

before_script:
  - wget https://github.com/nu-radio/radiotools/archive/master.zip -O /tmp/radiotools.zip
  - unzip /tmp/radiotools.zip
  - mv radiotools-master radiotools
  - export PYTHONPATH=$PWD/radiotools
  - wget https://github.com/nu-radio/NuRadioMC/archive/python3.zip -O /tmp/NuRadioMC.zip
  - unzip /tmp/NuRadioMC.zip
  - mv NuRadioMC-python3 NuRadioMC
  - export PYTHONPATH=$PYTHONPATH:$PWD/NuRadioMC
  - export PYTHONPATH=$PYTHONPATH:$PWD
  - wget http://arianna.ps.uci.edu/~arianna/data/AntennaModels/createLPDA_100MHz_InfFirn/createLPDA_100MHz_InfFirn.pkl
  - mkdir -p /home/travis/build/nu-radio/NuRadioReco/NuRadioReco/detector/AntennaModels/createLPDA_100MHz_InfFirn/
  - mv createLPDA_100MHz_InfFirn.pkl /home/travis/build/nu-radio/NuRadioReco/NuRadioReco/detector/AntennaModels/createLPDA_100MHz_InfFirn/
  - wget http://arianna.ps.uci.edu/~arianna/data/AntennaModels/bicone_v8_InfFirn/bicone_v8_InfFirn.pkl
  - mkdir -p /home/travis/build/nu-radio/NuRadioReco/NuRadioReco/detector/AntennaModels/bicone_v8_InfFirn
  - mv bicone_v8_InfFirn.pkl /home/travis/build/nu-radio/NuRadioReco/NuRadioReco/detector/AntennaModels/bicone_v8_InfFirn/
  - chmod +x NuRadioReco/test/trigger_tests/generate_events.py
  - chmod +x NuRadioReco/test/trigger_tests/trigger_tests.py
  - chmod +x NuRadioReco/test/trigger_tests/compare_to_reference.py
  - chmod +x NuRadioReco/test/trigger_tests/run_trigger_test.sh
jobs:
  include:
    - script: NuRadioReco/test/tiny_reconstruction/testTinyReconstruction.sh
      name: "Tiny reconstrucution"
    - script: NuRadioReco/test/trigger_tests/run_trigger_test.sh
<<<<<<< HEAD
    - script: NuRadioReco/test/test_examples.sh
=======
      name: "Trigger tests"
    - script: NuRadioReco/test/test_examples.sh
      name: "Test all examples"
>>>>>>> 9517a4a1
<|MERGE_RESOLUTION|>--- conflicted
+++ resolved
@@ -31,10 +31,6 @@
     - script: NuRadioReco/test/tiny_reconstruction/testTinyReconstruction.sh
       name: "Tiny reconstrucution"
     - script: NuRadioReco/test/trigger_tests/run_trigger_test.sh
-<<<<<<< HEAD
-    - script: NuRadioReco/test/test_examples.sh
-=======
       name: "Trigger tests"
     - script: NuRadioReco/test/test_examples.sh
       name: "Test all examples"
->>>>>>> 9517a4a1
